<<<<<<< HEAD
from __future__ import annotations
from enum import Enum, IntEnum


class AbortBehavior(Enum):
    ABORT = 1
    SKIP = 2

=======
from __future__ import annotations
from enum import IntEnum

>>>>>>> 1ea8edf2
class ResolutionResult(IntEnum):
    """
    Represents the result of resolving a DSL element during a resolution pass.

    Resolution outcomes are prioritized in the following order (highest first):

        ABORT = 3
            Critical failure or intent-level override. Halts resolution of the current
            intent, optionally replacing it with a new one.

        INTERACTION_REQUESTED = 2
            Evaluation requires user input or clarification. Resolution is paused
            until interaction is handled externally.

        NEW_DSL_NODES = 1
            Resolution expanded a placeholder into one or more new DSL nodes. These
            should replace the current node in the DSL tree before traversal continues.

        UNCHANGED = 0
            No changes were made during resolution. Traversal proceeds to the next node.
    """

    ABORT = 3
    INTERACTION_REQUESTED = 2
    NEW_DSL_NODES = 1
    UNCHANGED = 0
<|MERGE_RESOLUTION|>--- conflicted
+++ resolved
@@ -1,40 +1,29 @@
-<<<<<<< HEAD
-from __future__ import annotations
-from enum import Enum, IntEnum
-
-
-class AbortBehavior(Enum):
-    ABORT = 1
-    SKIP = 2
-
-=======
-from __future__ import annotations
-from enum import IntEnum
-
->>>>>>> 1ea8edf2
-class ResolutionResult(IntEnum):
-    """
-    Represents the result of resolving a DSL element during a resolution pass.
-
-    Resolution outcomes are prioritized in the following order (highest first):
-
-        ABORT = 3
-            Critical failure or intent-level override. Halts resolution of the current
-            intent, optionally replacing it with a new one.
-
-        INTERACTION_REQUESTED = 2
-            Evaluation requires user input or clarification. Resolution is paused
-            until interaction is handled externally.
-
-        NEW_DSL_NODES = 1
-            Resolution expanded a placeholder into one or more new DSL nodes. These
-            should replace the current node in the DSL tree before traversal continues.
-
-        UNCHANGED = 0
-            No changes were made during resolution. Traversal proceeds to the next node.
-    """
-
-    ABORT = 3
-    INTERACTION_REQUESTED = 2
-    NEW_DSL_NODES = 1
-    UNCHANGED = 0
+from __future__ import annotations
+from enum import IntEnum
+
+class ResolutionResult(IntEnum):
+    """
+    Represents the result of resolving a DSL element during a resolution pass.
+
+    Resolution outcomes are prioritized in the following order (highest first):
+
+        ABORT = 3
+            Critical failure or intent-level override. Halts resolution of the current
+            intent, optionally replacing it with a new one.
+
+        INTERACTION_REQUESTED = 2
+            Evaluation requires user input or clarification. Resolution is paused
+            until interaction is handled externally.
+
+        NEW_DSL_NODES = 1
+            Resolution expanded a placeholder into one or more new DSL nodes. These
+            should replace the current node in the DSL tree before traversal continues.
+
+        UNCHANGED = 0
+            No changes were made during resolution. Traversal proceeds to the next node.
+    """
+
+    ABORT = 3
+    INTERACTION_REQUESTED = 2
+    NEW_DSL_NODES = 1
+    UNCHANGED = 0